--- conflicted
+++ resolved
@@ -156,13 +156,10 @@
     UPDATE_QUEUE_ERROR(10131, "update queue error"),
     NEED_NOT_UPDATE_QUEUE(10132, "no content changes, no updates are required"),
     VERIFY_QUEUE_ERROR(10133,"verify queue error"),
-<<<<<<< HEAD
-=======
     NAME_NULL(10134,"name must be not null"),
     NAME_EXIST(10135, "name {0} already exists"),
     SAVE_ERROR(10136, "save error"),
 
->>>>>>> 7518a94f
 
 
     UDF_FUNCTION_NOT_EXIST(20001, "UDF function not found"),
