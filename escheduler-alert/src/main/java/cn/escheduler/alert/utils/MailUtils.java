--- conflicted
+++ resolved
@@ -132,16 +132,10 @@
                 //set charset
                 email.setCharset(Constants.UTF_8);
                 // TLS verification
-<<<<<<< HEAD
                 email.setTLS(Boolean.valueOf(starttlsEnable));
 
                 // SSL verification
                 email.setSSL(Boolean.valueOf(sslEnable));
-=======
-                email.setTLS(mailUseStartTLS);
-                // SSL verification
-                email.setSSL(mailUseSSL);
->>>>>>> b03ac225
                 if (CollectionUtils.isNotEmpty(receivers)){
                     // receivers mail
                     for (String receiver : receivers) {
