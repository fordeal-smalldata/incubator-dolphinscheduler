/*
 * Licensed to the Apache Software Foundation (ASF) under one or more
 * contributor license agreements.  See the NOTICE file distributed with
 * this work for additional information regarding copyright ownership.
 * The ASF licenses this file to You under the Apache License, Version 2.0
 * (the "License"); you may not use this file except in compliance with
 * the License.  You may obtain a copy of the License at
 *
 *    http://www.apache.org/licenses/LICENSE-2.0
 *
 * Unless required by applicable law or agreed to in writing, software
 * distributed under the License is distributed on an "AS IS" BASIS,
 * WITHOUT WARRANTIES OR CONDITIONS OF ANY KIND, either express or implied.
 * See the License for the specific language governing permissions and
 * limitations under the License.
 */

import store from '@/conf/home/store'
import router from '@/conf/home/router'
import Permissions from '@/module/permissions'

export default {
  data () {
    return {
      router,
      store,
      isDetails: false
    }
  },
  created () {
<<<<<<< HEAD
    this.isDetails = this.store.state.dag.isDetails
=======
    this.isDetails = Permissions.getAuth() ? this.store.state.dag.isDetails : true
>>>>>>> 4e3f9cbc
  },
  computed: {
    _isDetails () {
      return this.isDetails ? 'icon-disabled' : ''
    }
  }
}<|MERGE_RESOLUTION|>--- conflicted
+++ resolved
@@ -28,11 +28,7 @@
     }
   },
   created () {
-<<<<<<< HEAD
-    this.isDetails = this.store.state.dag.isDetails
-=======
     this.isDetails = Permissions.getAuth() ? this.store.state.dag.isDetails : true
->>>>>>> 4e3f9cbc
   },
   computed: {
     _isDetails () {
