--- conflicted
+++ resolved
@@ -40,8 +40,6 @@
           </template>
         </m-list-box-f>
         <m-list-box-f>
-<<<<<<< HEAD
-=======
           <template slot="name"><b>*</b>{{$t('Queue')}}</template>
           <template slot="content">
             <x-select v-model="queueName">
@@ -55,7 +53,6 @@
           </template>
         </m-list-box-f>
         <m-list-box-f>
->>>>>>> 7518a94f
           <template slot="name"><b>*</b>{{$t('Email')}}</template>
           <template slot="content">
             <x-input
