<template>
  <div class="ans-input email-model">
    <div class="clearfix input-element" :class="disabled ? 'disabled' : ''">
      <span class="tag-wrapper" v-for="(item,$index) in activeList" :class="activeIndex === $index ? 'active' : ''">
        <span class="tag-text">{{item}}</span>
        <i class="remove-tag ans-icon-close" @click.stop="_del($index)" v-if="!disabled"></i>
      </span>
      <x-poptip
              placement="bottom-start"
              :append-to-body="true"
              :visible-arrow="false"
              v-model="isEmail"
              trigger="manual">
        <div class="email-list-model">
          <div class="ans-scroller" style=" max-height: 300px;">
            <div class="scroll-area-wrapper scroll-transition">
              <ul class="dropdown-container">
                <li class="ans-option" v-for="(item,$index) in emailList" @click.stop="_selectEmail($index + 1)">
                  <span class="default-option-class" :class="index === ($index + 1) ? 'active' : ''">{{item}}</span>
                </li>
              </ul>
            </div>
          </div>
        </div>
        <span class="label-wrapper" slot="reference" >
          <!--@keydown.tab="_emailTab"-->
          <input
                  class="email-input"
                  ref="emailInput"
                  :style="{width:emailWidth + 'px'}"
                  type="text"
                  v-model="email"
<<<<<<< HEAD
=======
                  :disabled="disabled"
>>>>>>> 4e3f9cbc
                  :placeholder="$t('Please enter email')"
                  @keydown.tab="_emailTab"
                  @keyup.delete="_emailDelete"
                  @keyup.enter="_emailEnter"
                  @keyup.up="_emailKeyup('up')"
                  @keyup.down="_emailKeyup('down')">
        </span>
      </x-poptip>
    </div>
  </div>
</template>
<script>
  import _ from 'lodash'
  import i18n from '@/module/i18n'
  import emailList from '~/external/email'
  import { isEmial, fuzzyQuery } from './util'

  export default {
    name: 'email',
    data () {
      return {
        tagModel: false,
        email: '',
        activeIndex: null,
        emailList: [],
        index: 0,
        emailWidth: 100,
        isCn: false
      }
    },
    props: {
      activeList: Array,
      repeatData: Array,
      disabled: {
        type: Boolean,
        default: false
      }
    },
    model: {
      prop: 'activeList',
      event: 'valueEvent'
    },
    methods: {
      /**
       * Manually add a mailbox
       */
      _manualEmail () {
        let email = this.email

        let is = (n) => {
          return _.some(_.cloneDeep(this.repeatData).concat(_.cloneDeep(this.activeList)), v => v === n)
        }

        if (isEmial(email)) {
          if (!is(email)) {
            this.emailWidth = 0
            this.activeList.push(email)
            this.email = ''
            this._handlerEmailWitch()
          } else {
            this.$message.warning(`${i18n.$t('Mailbox already exists! Recipients and copyers cannot repeat')}`)
          }
        } else {
          this.$message.warning(`${i18n.$t('Mailbox input is illegal')}`)
        }
      },
      /**
       * Processing mailbox
       */
      _handlerEmail (val) {
        if (!val) {
          this.emailList = []
          this.isEmail = false
        } else {
          let a = _.cloneDeep(this.repeatData).concat(_.cloneDeep(this.activeList))
          let b = a.concat(emailList)
          let list = fuzzyQuery(b, val)
          this.emailList = _.uniqWith(list.length && list, _.isEqual)
          this.isEmail = !!list.length
          if (this.emailList.length) {
            this.index = 1
          }
        }
      },
      /**
       * Carriage return
       */
      _emailEnter () {
        // 没有list 手填
        if (!this.emailList.length) {
          this._manualEmail()
          return
        }
        this._selectEmail(this.index)
      },
      /**
       * delete email
       */
      _emailDelete () {
        // 输入法中文情况下禁止删除
        if (!this.isCn) {
          this.emailWidth = 0
          if (_.isInteger(this.activeIndex)) {
            this.activeList.pop()
            this.activeIndex = null
          } else {
            if (!this.email) {
              this.activeIndex = this.activeList.length - 1
            }
          }
          this._handlerEmailWitch()
        }
      },
      /**
       * click delete
       */
      _del (i) {
        this.emailWidth = 0
        this.activeList.splice(i, 1)
        this._handlerEmailWitch()
      },
      /**
       * keyup Up/down event processing
       */
      _emailKeyup (type) {
        let emailList = this.emailList.length
        if (emailList === 1) {
          this.index = 1
          return
        }
        if (emailList) {
          if (type === 'up') {
            this.index = ((i) => {
              let num
              if (i === 0 || i === 1) {
                num = emailList
              } else {
                num = i - 1
              }
              return num
            })(this.index)
          } else {
            this.index = ((i) => {
              let num
              if (i === 0 || i === emailList) {
                num = 1
              } else {
                num = i + 1
              }
              return num
            })(this.index)
          }
        }
      },
      /**
       * Check mailbox processing
       */
      _selectEmail (i) {
        let item = this.emailList[i - 1]
        this.isEmail = false
        this.email = ''

        // Non-existing data
        if (_.filter(_.cloneDeep(this.repeatData).concat(_.cloneDeep(this.activeList)), v => v === item).length) {
          this.$message.warning(`${i18n.$t('Mailbox already exists! Recipients and copyers cannot repeat')}`)
          return
        }
        // Width initialization
        this.emailWidth = 0
        // Insert data
        this.activeList.push(item)
        // Calculated width
        this._handlerEmailWitch()
        // Check mailbox index initialization
        this.activeIndex = null
        setTimeout(() => {
          // Focus position
          this.$refs.emailInput.focus()
        }, 100)
      },
      /**
       * Processing width
       */
      _handlerEmailWitch () {
        setTimeout(() => {
          this.emailWidth = parseInt($('.email-model').width() - $(this.$refs.emailInput).position().left - 20)
          if (this.emailWidth < 80) {
            this.emailWidth = 200
          }
        }, 100)
      },
      /**
       * Tab event processing
       */
      _emailTab () {
        // Data processing
        this._emailEnter()
        // Focus acquisition
        setTimeout(() => {
          // Focus position
          this.$refs.emailInput.focus()
        }, 100)
      }
    },
    watch: {
      email (val) {
        this._handlerEmail(val)
        // Check mailbox index initialization
        this.activeIndex = null
      },
      activeList (val) {
        this.$emit('valueEvent', val)
      }
    },
    created () {

    },
    mounted () {
      setTimeout(() => {
        // Processing width
        this._handlerEmailWitch()
      }, 500)

      // Input method judgment
      $('.email-input').on('input', function () {
        // Chinese input is not truncated
        if ($(this).prop('comStart')) return
        this.isCn = false
      }).on('compositionstart', () => {
        $(this).prop('comStart', true)
        // Check mailbox index initialization
        this.activeIndex = null
        // console.log('中文输入：开始');
        this.isCn = true
      }).on('compositionend', () => {
        $(this).prop('comStart', false)
        // Check mailbox index initialization
        this.activeIndex = null
        // console.log('中文输入：结束');
        this.isCn = false
      })
    }
  }
</script>

<style lang="scss" rel="stylesheet/scss">
  .email-model {
    width: 100%;
    .input-element {
      min-height: 32px;
      padding: 1px 8px;
      .tag-wrapper {
        display: inline-block;
        height: 22px;
        margin: 3px 8px 3px 0px;
        padding: 0 10px;
        background: #ebf8ff;
        border-radius: 2px;
        cursor: default;
        &.active {
          background: #E2EFF9
        }
        .tag-text {
          margin-right: 8px;
          font-size: 12px;
          line-height: 22px;
          color: #666;
          cursor: text;
        }
        .remove-tag {
          font-size: 12px;
          -webkit-transform: scale(.8);
          -ms-transform: scale(.8);
          transform: scale(.8);
          color: #666;
          cursor: pointer;
          &:hover {
            color: #000;
          }
        }
      }
      .label-wrapper {
        margin-left: -6px;
        input {
          height: 29px;
          line-height: 29px;
          border: 0;
          padding-left: 4px;
        }
      }
      &.disabled {
        .tag-wrapper {
          background: #d9d9d9;
        }
        .email-input {
          background: none;
        }
      }
    }
  }
  .email-list-model {
    margin: -10px -13px;
    .ans-scroller {
      width: 230px;
      overflow-y: scroll;
      .default-option-class {
        width: 230px;
        overflow: hidden;
        text-overflow:ellipsis;
        white-space: nowrap;
      }
    }
    .ans-option .default-option-class.active {
      background: #ebf8ff;
    }
  }
</style><|MERGE_RESOLUTION|>--- conflicted
+++ resolved
@@ -30,10 +30,7 @@
                   :style="{width:emailWidth + 'px'}"
                   type="text"
                   v-model="email"
-<<<<<<< HEAD
-=======
                   :disabled="disabled"
->>>>>>> 4e3f9cbc
                   :placeholder="$t('Please enter email')"
                   @keydown.tab="_emailTab"
                   @keyup.delete="_emailDelete"
