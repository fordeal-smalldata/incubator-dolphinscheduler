/*
 * Licensed to the Apache Software Foundation (ASF) under one or more
 * contributor license agreements.  See the NOTICE file distributed with
 * this work for additional information regarding copyright ownership.
 * The ASF licenses this file to You under the Apache License, Version 2.0
 * (the "License"); you may not use this file except in compliance with
 * the License.  You may obtain a copy of the License at
 *
 *    http://www.apache.org/licenses/LICENSE-2.0
 *
 * Unless required by applicable law or agreed to in writing, software
 * distributed under the License is distributed on an "AS IS" BASIS,
 * WITHOUT WARRANTIES OR CONDITIONS OF ANY KIND, either express or implied.
 * See the License for the specific language governing permissions and
 * limitations under the License.
 */

import Vue from 'vue'
import i18n from '@/module/i18n/index.js'
import Router from 'vue-router'

Vue.use(Router)

const router = new Router({
  routes: [
    {
      path: '/',
      name: 'index',
      redirect: {
        name: 'home'
      }
    },
    {
      path: '/home',
      name: 'home',
      component: resolve => require(['../pages/home/index'], resolve),
      meta: {
        title: `${i18n.$t('Home')} - EasyScheduler`
      }
    },
    {
      path: '/projects',
      name: 'projects',
      component: resolve => require(['../pages/projects/index'], resolve),
      meta: {
        title: `${i18n.$t('Project')}`
      },
      redirect: {
        name: 'projects-list'
      },
      children: [
        {
          path: '/projects/index',
          name: 'projects-index',
          component: resolve => require(['../pages/projects/pages/index/index'], resolve),
          meta: {
            title: `${i18n.$t('Project Home')}`
          }
        },
        {
          path: '/projects/list',
          name: 'projects-list',
          component: resolve => require(['../pages/projects/pages/list/index'], resolve),
          meta: {
            title: `${i18n.$t('Project')}`
          }
        },
        {
          path: '/projects/definition',
          name: 'definition',
          component: resolve => require(['../pages/projects/pages/definition/index'], resolve),
          meta: {
            title: `${i18n.$t('Process definition')}`
          },
          redirect: {
            name: 'projects-definition-list'
          },
          children: [
            {
              path: '/projects/definition/list',
              name: 'projects-definition-list',
              component: resolve => require(['../pages/projects/pages/definition/pages/list/index'], resolve),
              meta: {
                title: `${i18n.$t('Process definition')}`
              }
            },
            {
              path: '/projects/definition/list/:id',
              name: 'projects-definition-details',
              component: resolve => require(['../pages/projects/pages/definition/pages/details/index'], resolve),
              meta: {
                title: `${i18n.$t('Process definition details')}`
              }
            },
            {
              path: '/projects/definition/create',
              name: 'definition-create',
              component: resolve => require(['../pages/projects/pages/definition/pages/create/index'], resolve),
              meta: {
                title: `${i18n.$t('Create process definition')}`
              }
            },
            {
              path: '/projects/definition/tree/:id',
              name: 'definition-tree-view-index',
              component: resolve => require(['../pages/projects/pages/definition/pages/tree/index'], resolve),
              meta: {
                title: `${i18n.$t('TreeView')}`
              }
            },
            {
              path: '/projects/definition/list/timing/:id',
              name: 'definition-timing-details',
              component: resolve => require(['../pages/projects/pages/definition/timing/index'], resolve),
              meta: {
                title: `${i18n.$t('Scheduled task list')}`
              }
            }
          ]
        },
        {
          path: '/projects/instance',
          name: 'instance',
          component: resolve => require(['../pages/projects/pages/instance/index'], resolve),
          meta: {
            title: `${i18n.$t('Process Instance')}`
          },
          redirect: {
            name: 'projects-instance-list'
          },
          children: [
            {
              path: '/projects/instance/list',
              name: 'projects-instance-list',
              component: resolve => require(['../pages/projects/pages/instance/pages/list/index'], resolve),
              meta: {
                title: `${i18n.$t('Process Instance')}`
              }
            },
            {
              path: '/projects/instance/list/:id',
              name: 'projects-instance-details',
              component: resolve => require(['../pages/projects/pages/instance/pages/details/index'], resolve),
              meta: {
                title: `${i18n.$t('Process instance details')}`
              }
            },
            {
              path: '/projects/instance/gantt/:id',
              name: 'instance-gantt-index',
              component: resolve => require(['../pages/projects/pages/instance/pages/gantt/index'], resolve),
              meta: {
                title: `${i18n.$t('Gantt')}`
              }
            }
          ]
        },
        {
          path: '/projects/task-instance',
          name: 'task-instance',
          component: resolve => require(['../pages/projects/pages/taskInstance'], resolve),
          meta: {
            title: `${i18n.$t('Task Instance')}`
          }

        },
        {
          path: '/projects/task-record',
          name: 'task-record',
          component: resolve => require(['../pages/projects/pages/taskRecord'], resolve),
          meta: {
            title: `${i18n.$t('Task record')}`
          }
        },
        {
          path: '/projects/history-task-record',
          name: 'history-task-record',
          component: resolve => require(['../pages/projects/pages/historyTaskRecord'], resolve),
          meta: {
            title: `${i18n.$t('History task record')}`
          }

        }
      ]
    },
    {
      path: '/resource',
      name: 'resource',
      component: resolve => require(['../pages/resource/index'], resolve),
      redirect: {
        name: 'file'
      },
      meta: {
        title: `${i18n.$t('Resources')}`
      },
      children: [
        {
          path: '/resource/file',
          name: 'file',
          component: resolve => require(['../pages/resource/pages/file/pages/list/index'], resolve),
          meta: {
            title: `${i18n.$t('File Manage')}`
          }
        },
        {
          path: '/resource/file/create',
          name: 'resource-file-create',
          component: resolve => require(['../pages/resource/pages/file/pages/create/index'], resolve),
          meta: {
            title: `${i18n.$t('Create Resource')}`
          }
        },
        {
          path: '/resource/file/list/:id',
          name: 'resource-file-details',
          component: resolve => require(['../pages/resource/pages/file/pages/details/index'], resolve),
          meta: {
            title: `${i18n.$t('File Details')}`
          }
        },
        {
          path: '/resource/file/edit/:id',
          name: 'resource-file-edit',
          component: resolve => require(['../pages/resource/pages/file/pages/edit/index'], resolve),
          meta: {
            title: `${i18n.$t('File Details')}`
          }
        },
        {
          path: '/resource/udf',
          name: 'udf',
          component: resolve => require(['../pages/resource/pages/udf/index'], resolve),
          meta: {
            title: `${i18n.$t('UDF manage')}`
          },
          children: [
            {
              path: '/resource/udf/resource',
              name: 'resource-udf-resource',
              component: resolve => require(['../pages/resource/pages/udf/pages/resource/index'], resolve),
              meta: {
                title: `${i18n.$t('UDF Resources')}`
              }
            },
            {
              path: '/resource/udf/function',
              name: 'resource-udf-function',
              component: resolve => require(['../pages/resource/pages/udf/pages/function/index'], resolve),
              meta: {
                title: `${i18n.$t('UDF Function')}`
              }
            }
          ]
        }
      ]
    },
    {
      path: '/datasource',
      name: 'datasource',
      component: resolve => require(['../pages/datasource/index'], resolve),
      meta: {
        title: `${i18n.$t('Datasource')}`
      },
      redirect: {
        name: 'datasource-list'
      },
      children: [
        {
          path: '/datasource/list',
          name: 'datasource-list',
          component: resolve => require(['../pages/datasource/pages/list/index'], resolve),
          meta: {
            title: `${i18n.$t('Datasource')}`
          }
        }
      ]
    },
    {
      path: '/security',
      name: 'security',
      component: resolve => require(['../pages/security/index'], resolve),
      meta: {
        title: `${i18n.$t('Security')}`
      },
      redirect: {
        name: 'tenement-manage'
      },
      children: [
        {
          path: '/security/tenant',
          name: 'tenement-manage',
          component: resolve => require(['../pages/security/pages/tenement/index'], resolve),
          meta: {
            title: `${i18n.$t('Tenant Manage')}`
          }
        },
        {
          path: '/security/users',
          name: 'users-manage',
          component: resolve => require(['../pages/security/pages/users/index'], resolve),
          meta: {
            title: `${i18n.$t('User Manage')}`
          }
        },
        {
          path: '/security/warning-groups',
          name: 'warning-groups-manage',
          component: resolve => require(['../pages/security/pages/warningGroups/index'], resolve),
          meta: {
            title: `${i18n.$t('Warning group manage')}`
          }
        },
        {
          path: '/security/queue',
          name: 'queue-manage',
          component: resolve => require(['../pages/security/pages/queue/index'], resolve),
          meta: {
            title: `${i18n.$t('Queue manage')}`
          }
        },
        {
          path: '/security/worker-groups',
          name: 'worker-groups-manage',
          component: resolve => require(['../pages/security/pages/workerGroups/index'], resolve),
          meta: {
<<<<<<< HEAD
            title: `${i18n.$t('Servers manage')}`
          },
          redirect: {
            name: 'servers-master'
          },
          children: [
            {
              path: '/security/servers/master',
              name: 'servers-master',
              component: resolve => require(['../pages/security/pages/servers/pages/master/index'], resolve),
              meta: {
                title: `${i18n.$t('Service-Master')}`
              }
            },
            {
              path: '/security/servers/worker',
              name: 'servers-worker',
              component: resolve => require(['../pages/security/pages/servers/pages/worker/index'], resolve),
              meta: {
                title: `${i18n.$t('Service-Worker')}`
              }
            }
          ]
=======
            title: `${i18n.$t('Worker group manage')}`
          }
        },
        {
          path: '/security/token',
          name: 'token-manage',
          component: resolve => require(['../pages/security/pages/token/index'], resolve),
          meta: {
            title: `${i18n.$t('Token manage')}`
          }
>>>>>>> 4e3f9cbc
        }
      ]
    },
    {
      path: '/user',
      name: 'user',
      component: resolve => require(['../pages/user/index'], resolve),
      meta: {
        title: `${i18n.$t('User Center')}`
      },
      redirect: {
        name: 'account'
      },
      children: [
        {
          path: '/user/account',
          name: 'account',
          component: resolve => require(['../pages/user/pages/account/index'], resolve),
          meta: {
            title: `${i18n.$t('User Information')}`
          }
        },
        {
          path: '/user/password',
          name: 'password',
          component: resolve => require(['../pages/user/pages/password/index'], resolve),
          meta: {
            title: `${i18n.$t('Edit password')}`
<<<<<<< HEAD
=======
          }
        },
        {
          path: '/user/token',
          name: 'token',
          component: resolve => require(['../pages/user/pages/token/index'], resolve),
          meta: {
            title: `${i18n.$t('Token manage')}`
          }
        }
      ]
    },
    {
      path: '/monitor',
      name: 'monitor',
      component: resolve => require(['../pages/monitor/index'], resolve),
      meta: {
        title: `monitor`
      },
      redirect: {
        name: 'servers-master'
      },
      children: [
        {
          path: '/monitor/servers/master',
          name: 'servers-master',
          component: resolve => require(['../pages/monitor/pages/servers/master'], resolve),
          meta: {
            title: `${i18n.$t('Service-Master')}`
          }
        },
        {
          path: '/monitor/servers/worker',
          name: 'servers-worker',
          component: resolve => require(['../pages/monitor/pages/servers/worker'], resolve),
          meta: {
            title: `${i18n.$t('Service-Worker')}`
          }
        },
        {
          path: '/monitor/servers/alert',
          name: 'servers-alert',
          component: resolve => require(['../pages/monitor/pages/servers/alert'], resolve),
          meta: {
            title: `Alert`
          }
        },
        {
          path: '/monitor/servers/rpcserver',
          name: 'servers-rpcserver',
          component: resolve => require(['../pages/monitor/pages/servers/rpcserver'], resolve),
          meta: {
            title: `Rpcserver`
          }
        },
        {
          path: '/monitor/servers/zookeeper',
          name: 'servers-zookeeper',
          component: resolve => require(['../pages/monitor/pages/servers/zookeeper'], resolve),
          meta: {
            title: `Zookeeper`
          }
        },
        {
          path: '/monitor/servers/apiserver',
          name: 'servers-apiserver',
          component: resolve => require(['../pages/monitor/pages/servers/apiserver'], resolve),
          meta: {
            title: `Apiserver`
          }
        },
        {
          path: '/monitor/servers/mysql',
          name: 'servers-mysql',
          component: resolve => require(['../pages/monitor/pages/servers/mysql'], resolve),
          meta: {
            title: `Mysql`
>>>>>>> 4e3f9cbc
          }
        }
      ]
    }
  ]
})

router.beforeEach((to, from, next) => {
  let $body = $('body')
  $body.find('.tooltip.fade.top.in').remove()
  if (to.meta.title) {
    document.title = `${to.meta.title} - EasyScheduler`
  }
  next()
})

export default router<|MERGE_RESOLUTION|>--- conflicted
+++ resolved
@@ -323,31 +323,6 @@
           name: 'worker-groups-manage',
           component: resolve => require(['../pages/security/pages/workerGroups/index'], resolve),
           meta: {
-<<<<<<< HEAD
-            title: `${i18n.$t('Servers manage')}`
-          },
-          redirect: {
-            name: 'servers-master'
-          },
-          children: [
-            {
-              path: '/security/servers/master',
-              name: 'servers-master',
-              component: resolve => require(['../pages/security/pages/servers/pages/master/index'], resolve),
-              meta: {
-                title: `${i18n.$t('Service-Master')}`
-              }
-            },
-            {
-              path: '/security/servers/worker',
-              name: 'servers-worker',
-              component: resolve => require(['../pages/security/pages/servers/pages/worker/index'], resolve),
-              meta: {
-                title: `${i18n.$t('Service-Worker')}`
-              }
-            }
-          ]
-=======
             title: `${i18n.$t('Worker group manage')}`
           }
         },
@@ -358,7 +333,6 @@
           meta: {
             title: `${i18n.$t('Token manage')}`
           }
->>>>>>> 4e3f9cbc
         }
       ]
     },
@@ -387,8 +361,6 @@
           component: resolve => require(['../pages/user/pages/password/index'], resolve),
           meta: {
             title: `${i18n.$t('Edit password')}`
-<<<<<<< HEAD
-=======
           }
         },
         {
@@ -466,7 +438,6 @@
           component: resolve => require(['../pages/monitor/pages/servers/mysql'], resolve),
           meta: {
             title: `Mysql`
->>>>>>> 4e3f9cbc
           }
         }
       ]
