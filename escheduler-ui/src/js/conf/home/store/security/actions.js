--- conflicted
+++ resolved
@@ -413,8 +413,6 @@
         reject(e)
       })
     })
-<<<<<<< HEAD
-=======
   },
   /**
    * get worker groups
@@ -463,6 +461,5 @@
         reject(e)
       })
     })
->>>>>>> 4e3f9cbc
   }
 }